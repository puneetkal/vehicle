import ast as py
import itertools
from dataclasses import asdict, dataclass, field
from functools import reduce
from pathlib import Path
from typing import (
    Any,
    Callable,
    Dict,
    Iterable,
    Iterator,
    List,
    Optional,
    Sequence,
    SupportsFloat,
    SupportsInt,
    Tuple,
    Type,
    Union,
)

<<<<<<< HEAD
import numpy as np
from typing_extensions import Self, final, override
=======
from typing_extensions import Self, TypeVar, final, override
>>>>>>> 8ddc2e28

from .. import ast as vcl
from ..ast import (
    AST,
    Binder,
    BuiltinFunction,
    Declaration,
    Expression,
    Program,
    Provenance,
)
from ..typing import (
    AbstractVariableDomain,
    AnyDomain,
    AnyDomains,
    AnyOptimisers,
    Context,
    DeclarationName,
    DifferentiableLogic,
    DomainFunction,
    Explicit,
    QuantifiedVariableName,
    Target,
)
from ._ast_compat import arguments as py_arguments
from ._ast_compat import dump as py_ast_dump
from ._ast_compat import unparse as py_ast_unparse
from ._collections import SupportsVector
from .abc import ABCBuiltins, ABCTranslation, AnyBuiltins
from .error import VehicleOptimiseTypeError, VehiclePropertyNotFound

__all__: List[str] = [
    # Abstract Syntax Tree
    "AST",
    "Binder",
    "BuiltinFunction",
    "Declaration",
    "Expression",
    "Program",
    "Provenance",
    # Translation to Python
    "PythonBuiltins",
    "PythonTranslation",
    # High-level functions
    "compile",
    "load_loss_function",
]


################################################################################
## Variable domain
################################################################################


class VariableDomain(AbstractVariableDomain[np.ndarray]):
    @staticmethod
    def from_bounds(lower_bound: Any, upper_bound: Any) -> "VariableDomain":
        np_lower_bounds = np.array(lower_bound)
        np_upper_bounds = np.array(upper_bound)

        lower_shape = np_lower_bounds.shape
        upper_shape = np_upper_bounds.shape
        if lower_shape != upper_shape:
            raise ValueError(
                f"Variable domain lower and upper bounds must be the same dimensions but found {lower_shape} vs {upper_shape}"
            )

        return VariableDomain(np_lower_bounds, np_upper_bounds)

    _lower_bounds: np.ndarray
    _upper_bounds: np.ndarray

    def __init__(self, lower_bounds: np.ndarray, upper_bounds: np.ndarray):
        self._lower_bounds = lower_bounds
        self._upper_bounds = upper_bounds

    @override
    def dimensions(self) -> Any:
        return self._lower_bounds.shape

    @override
    def random_value(self) -> np.ndarray:
        return (self._lower_bounds + self._upper_bounds) / 2.0

    @override
    def clip(self, point: np.ndarray) -> np.ndarray:
        return np.clip(point, self._lower_bounds, self._upper_bounds)


################################################################################
### Implementation of Vehicle builtins in Python
################################################################################

_S = TypeVar("_S")
_T = TypeVar("_T")
_U = TypeVar("_U")


@final
@dataclass(frozen=True)
<<<<<<< HEAD
class PythonBuiltins(
    ABCBoolAsBoolBuiltins[
        int,
        int,
        float,
        str,
        np.ndarray,
    ]
):
=======
class PythonBuiltins(ABCBuiltins[int, int, float]):
    @override
    def AtVector(self, vector: SupportsVector[_T], index: int) -> _T:
        assert isinstance(vector, SupportsVector), f"Expected vector, found {vector}"
        assert isinstance(index, int), f"Expected int, found {vector}"
        return vector[index]

    @override
    def ConsVector(self, item: _T, vector: SupportsVector[_T]) -> SupportsVector[_T]:
        return (item, *vector)

    @override
    def FoldVector(
        self, function: Callable[[_S, _T], _T], initial: _T, vector: SupportsVector[_S]
    ) -> _T:
        assert callable(function), f"Expected function, found {function}"
        assert isinstance(vector, SupportsVector), f"Expected vector, found {vector}"
        return reduce(lambda x, y: function(y, x), vector, initial)

>>>>>>> 8ddc2e28
    @override
    def Int(self, value: SupportsInt) -> int:
        return value.__int__()

    @override
    def MapVector(
        self, function: Callable[[_S], _T], vector: SupportsVector[_S]
    ) -> Tuple[_T, ...]:
        assert callable(function), f"Expected function, found {function}"
        assert isinstance(vector, SupportsVector), f"Expected vector, found {vector}"
        return tuple(map(function, vector))

    @override
    def Nat(self, value: SupportsInt) -> int:
        return value.__int__()

    @override
    def Rat(self, value: SupportsFloat) -> float:
        return value.__float__()

    @override
<<<<<<< HEAD
    def create_quantified_variable(self, name: str, shape: Sequence[int]) -> str:
        # Don't need to create any special variable object so just return
        # the variable name.
        return name
=======
    def Vector(self, *values: _T) -> Tuple[_T, ...]:
        return values

    @override
    def ZipWithVector(
        self,
        function: Callable[[_S, _T], _U],
        vector1: SupportsVector[_S],
        vector2: SupportsVector[_T],
    ) -> Tuple[_U, ...]:
        assert callable(function), f"Expected function, found {function}"
        assert isinstance(vector1, SupportsVector), f"Expected vector, found {vector1}"
        assert isinstance(vector2, SupportsVector), f"Expected vector, found {vector2}"
        return tuple(map(function, vector1, vector2))
>>>>>>> 8ddc2e28


################################################################################
### Translation from Vehicle AST to Python AST
################################################################################


class EraseType(Exception):
    pass


@dataclass(frozen=True)
class PythonTranslation(ABCTranslation[py.Module, py.stmt, py.expr]):
    builtins: AnyBuiltins
    module_header: Sequence[py.stmt] = field(default_factory=tuple)
    module_footer: Sequence[py.stmt] = field(default_factory=tuple)
    ignored_types: List[str] = field(init=False, default_factory=list)

    @classmethod
    def from_builtins(cls: Type[Self], builtins: AnyBuiltins) -> Self:
        return cls(builtins=builtins)

    @classmethod
    def from_optimisers(
        cls: Type[Self],
        quantified_variable_domains: AnyDomains,
        quantified_variable_optimisers: AnyOptimisers,
    ) -> Self:
        return cls.from_builtins(
            builtins=PythonBuiltins(
                quantified_variable_domains=quantified_variable_domains,
                quantified_variable_optimisers=quantified_variable_optimisers,
            )
        )

    def compile(
        self,
        program: vcl.Program,
        path: Union[str, Path],
    ) -> Dict[str, Any]:
        py_ast = self.translate_program(program)
        try:
            declaration_context = {"__vehicle__": self.builtins}
            py_bytecode = compile(py_ast, filename=str(path), mode="exec")
            exec(py_bytecode, declaration_context)
            return declaration_context
        except TypeError as e:
            py_ast_str: str
            try:
                py_ast_str = py_ast_unparse(py_ast)
            except:
                py_ast_str = py_ast_dump(py_ast)
            raise TypeError(f"{e}\n{py_ast_str}")

    def translate_Main(self, program: vcl.Main) -> py.Module:
        return py.Module(
            body=[
                # NOTE: 'fractions' is imported for 'Fraction'
                #       which is used to translate vcl.Rat
                py.Import(
                    names=[
                        py.alias(
                            name="fractions", asname="fractions", **asdict(vcl.MISSING)
                        )
                    ],
                    level=0,
                    **asdict(vcl.MISSING),
                ),
                # NOTE: 'functools' is imported for 'partial'
                #       which is used to translate vcl.PartialApp
                py.Import(
                    names=[
                        py.alias(
                            name="functools", asname="functools", **asdict(vcl.MISSING)
                        )
                    ],
                    level=0,
                    **asdict(vcl.MISSING),
                ),
                *self.module_header,
                *self.translate_declarations(iter(program.declarations)),
                *self.module_footer,
            ],
            type_ignores=[],
        )

    def translate_binder(self, binder: vcl.Binder) -> py.arg:
        return py.arg(
            arg=binder.name or "_",
            annotation=None,
            **asdict(binder.provenance),
        )

    def translate_declarations(
        self, declarations: Iterator[vcl.Declaration]
    ) -> Iterator[py.stmt]:
        for declaration in declarations:
            try:
                yield self.translate_declaration(declaration)
            except EraseType:
                name = declaration.get_name()
                self.ignored_types.append(name)

    def translate_DefFunction(self, declaration: vcl.DefFunction) -> py.stmt:
        if isinstance(declaration.body, vcl.Lam):
            return py.FunctionDef(
                name=declaration.name,
                args=py_binder(
                    *(
                        self.translate_binder(binder)
                        for binder in declaration.body.binders
                    )
                ),
                body=[
                    py.Return(
                        value=self.translate_expression(declaration.body.body),
                        **asdict(declaration.provenance),
                    )
                ],
                decorator_list=[],
                **asdict(declaration.provenance),
            )
        else:
            return py.Assign(
                targets=[
                    py.Name(
                        id=declaration.name,
                        ctx=py.Store(),
                        **asdict(declaration.provenance),
                    )
                ],
                value=self.translate_expression(declaration.body),
                **asdict(declaration.provenance),
            )

    def translate_DefPostulate(self, declaration: vcl.DefPostulate) -> py.stmt:
        # NOTE: Postulates are compiled in one of two ways:
        #       (1) If the builtins object has a method of the same name, the
        #           postulate is compiled to the result of calling that method.
        if hasattr(self.builtins, declaration.name) and callable(
            getattr(self.builtins, declaration.name)
        ):
            return py.Assign(
                targets=[
                    py.Name(
                        id=declaration.name,
                        ctx=py.Store(),
                        **asdict(declaration.provenance),
                    )
                ],
                value=py_builtin(
                    builtin=declaration.name,
                    provenance=declaration.provenance,
                ),
                **asdict(declaration.provenance),
            )
        #       (2) Otherwise, the postulate is compiled to an assertion that
        #           checks that a function with that name is in the globals.
        else:
            return py.Assert(
                test=py.Compare(
                    left=py.Str(
                        s=declaration.name,
                        **asdict(declaration.provenance),
                    ),
                    ops=[py.In()],
                    comparators=[
                        py.Call(
                            func=py_name("vars", provenance=declaration.provenance),
                            args=[],
                            keywords=[],
                            **asdict(declaration.provenance),
                        )
                    ],
                    **asdict(declaration.provenance),
                ),
                msg=py.Str(
                    s=f"The postulate {declaration.name} is undefined",
                    **asdict(declaration.provenance),
                ),
                **asdict(declaration.provenance),
            )

    def translate_App(self, expression: vcl.App) -> py.expr:
        # NOTE: We handle Optimise as a special case, as we must extract the
        #       name of the bound variable from the lambda binding.
        if isinstance(expression.function, vcl.Builtin) and isinstance(
            expression.function.builtin, vcl.Optimise
        ):
            if len(expression.arguments) != 2:
                raise VehicleOptimiseTypeError(expression)
            joiner, predicate = expression.arguments
            if not isinstance(predicate, vcl.Lam):
                raise VehicleOptimiseTypeError(expression)
            if len(predicate.binders) != 1:
                raise VehicleOptimiseTypeError(expression)
            # NOTE: We extract the name of the bound variable from the lambda,
            #       which should be the _second_ argument.
            name = predicate.binders[0].name

            return py_app(
                py_builtin(
                    builtin=expression.function.builtin.__class__.__name__,
                    provenance=expression.provenance,
                ),
                # name:
                py.Str(
                    s=name,
                    **asdict(expression.provenance),
                ),
                # minimise:
                py.NameConstant(
                    value=expression.function.builtin.minimise,
                    **asdict(expression.provenance),
                ),
                # context:
                py.Dict(
                    keys=[
                        py.Str(
                            s=name,
                            **asdict(expression.provenance),
                        )
                        for name in expression.function.builtin.context
                    ],
                    values=[
                        py_name(name, provenance=expression.provenance)
                        for name in expression.function.builtin.context
                    ],
                    **asdict(expression.provenance),
                ),
                # joiner:
                self.translate_expression(joiner),
                # predicate:
                self.translate_expression(predicate),
                # provenance:
                provenance=expression.provenance,
            )
        return py_app(
            self.translate_expression(expression.function),
            *map(self.translate_expression, expression.arguments),
            provenance=expression.provenance,
        )

    def translate_BoundVar(self, expression: vcl.BoundVar) -> py.expr:
        return py_name(expression.name, provenance=expression.provenance)

    def translate_Builtin(self, expression: vcl.Builtin) -> py.expr:
        # TYPES
        #   When we encounter a type, we raise `EraseType`,
        #   which is handled by `translation_declarations`.
        if isinstance(
            expression.builtin,
            (
                vcl.BoolType,
                vcl.IndexType,
                vcl.IntType,
                vcl.ListType,
                vcl.NatType,
                vcl.RatType,
                vcl.VectorType,
                vcl.UnitType,
            ),
        ):
            raise EraseType
        # OPTIMISE
        #   All Optimise() nodes should be fully applied, and hence be captured
        #   by the translation for applications.
        elif isinstance(expression.builtin, vcl.Optimise):
            raise VehicleOptimiseTypeError(expression)
        # CONSTANTS
        #   When we encounter a constant, we translate it to an application
        #   of the builtin function to the constant value, e.g., we translate
        #   `Index(value=3)` to `__vehicle__.Index(3)`.
        #
        #   The `Vector` builtin is a special case. Vehicle represents the
        #   empty vector as `Builtin(Vector(0))` but represents the vector with
        #   some elements as `App(Builtin(Vector(n)), [...])`.
        #   If the length of the vector is zero, we translate the vector as a
        #   constant, but otherwise translate it as a function.
        elif isinstance(
            expression.builtin,
            (
                vcl.Bool,
                vcl.Index,
                vcl.Int,
                vcl.Nat,
                vcl.NilList,
                vcl.Rat,
            ),
        ) or (
            isinstance(expression.builtin, vcl.Vector) and expression.builtin.value == 0
        ):
            arguments: List[py.expr] = []
            if isinstance(expression.builtin, vcl.Bool):
                arguments.append(
                    py.NameConstant(
                        value=expression.builtin.value,
                        **asdict(expression.provenance),
                    )
                )
            elif isinstance(expression.builtin, vcl.Index):
                arguments.append(
                    py.Num(
                        n=expression.builtin.value,
                        **asdict(expression.provenance),
                    )
                )
            elif isinstance(expression.builtin, vcl.Int):
                arguments.append(
                    py.Num(
                        n=expression.builtin.value,
                        **asdict(expression.provenance),
                    )
                )
            elif isinstance(expression.builtin, vcl.Nat):
                arguments.append(
                    py.Num(
                        n=expression.builtin.value,
                        **asdict(expression.provenance),
                    )
                )
            elif isinstance(expression.builtin, vcl.Rat):
                arguments.append(
                    py_app(
                        py_qualified_name(
                            "fractions",
                            "Fraction",
                            provenance=expression.provenance,
                        ),
                        py.Num(
                            n=expression.builtin.numerator,
                            **asdict(expression.provenance),
                        ),
                        py.Num(
                            n=expression.builtin.denominator,
                            **asdict(expression.provenance),
                        ),
                        provenance=expression.provenance,
                    )
                )
            return py_app(
                py_builtin(
                    expression.builtin.__class__.__name__,
                    provenance=expression.provenance,
                ),
                *arguments,
                provenance=expression.provenance,
            )
        # FUNCTIONS
        #   When we encounter a function, we translate it to the unapplied
        #   function name, e.g., we translate `AddInt` as `__vehicle__.AddInt`.
        else:
            return py_builtin(
                builtin=expression.builtin.__class__.__name__,
                provenance=expression.provenance,
            )

    def translate_FreeVar(self, expression: vcl.FreeVar) -> py.expr:
        # NOTE: We ignore any declaration where translation touches a type.
        if expression.name in self.ignored_types:
            raise EraseType()
        else:
            return py_name(expression.name, provenance=expression.provenance)

    def translate_Lam(self, expression: vcl.Lam) -> py.expr:
        return py.Lambda(
            args=py_binder(*(map(self.translate_binder, expression.binders))),
            body=self.translate_expression(expression.body),
            **asdict(expression.provenance),
        )

    def translate_Pi(self, _expression: vcl.Pi) -> py.expr:
        raise EraseType()

    def translate_PartialApp(self, expression: vcl.PartialApp) -> py.expr:
        return py_partial_app(
            self.translate_expression(expression.function),
            *map(self.translate_expression, expression.arguments),
            provenance=expression.provenance,
        )

    def translate_Universe(self, _expression: vcl.Universe) -> py.expr:
        raise EraseType()


def py_name(name: vcl.Name, *, provenance: vcl.Provenance) -> py.Name:
    """Make a name."""
    return py.Name(
        id=name,
        ctx=py.Load(),
        **asdict(provenance),
    )


def py_qualified_name(*parts: vcl.Name, provenance: vcl.Provenance) -> py.expr:
    """Make a qualified name."""
    if not parts:
        raise ValueError("A qualified name should have at least one part.")

    def py_attribute(value: py.expr, attr: str) -> py.expr:
        return py.Attribute(value=value, attr=attr, ctx=py.Load(), **asdict(provenance))

    initial: py.expr = py_name(parts[0], provenance=provenance)
    return reduce(py_attribute, parts[1:], initial)


def py_binder(*args: py.arg) -> py.arguments:
    """Make a binder which only uses args."""
    return py_arguments(
        posonlyargs=[],
        args=list(args),
        vararg=None,
        kwonlyargs=[],
        kw_defaults=[],
        kwarg=None,
        defaults=[],
    )


def py_builtin(builtin: str, *, provenance: vcl.Provenance) -> py.expr:
    """Make a builtin function call."""
    return py_qualified_name("__vehicle__", builtin, provenance=provenance)


def py_app(
    function: py.expr, *arguments: py.expr, provenance: vcl.Provenance
) -> py.expr:
    """Make a function call."""
    return py.Call(
        func=function,
        args=list(arguments),
        keywords=[],
        **asdict(provenance),
    )


def py_partial_app(
    function: py.expr, *arguments: py.expr, provenance: vcl.Provenance
) -> py.expr:
    """Make a partial function call."""
    return py_app(
        py_qualified_name("functools", "partial", provenance=provenance),
        function,
        *arguments,
        provenance=provenance,
    )


def load(
    path: Union[str, Path],
    *,
    declarations: Iterable[DeclarationName] = (),
    target: Target = Explicit.Explicit,
    translation: Optional[PythonTranslation] = None,
) -> Dict[str, Any]:
    if translation is None:
        translation = PythonTranslation(
            builtins=PythonBuiltins(
                quantified_variable_optimisers={}, quantified_variable_domains={}
            )
        )
    return translation.compile(
        vcl.load(path, declarations=declarations, target=target), path=path
    )


def load_loss_function(
    path: Union[str, Path],
    property_name: DeclarationName,
    quantified_variable_domains: Dict[
        QuantifiedVariableName,
        Callable[[Context[Any]], AbstractVariableDomain[np.ndarray]],
    ],
    *,
    target: DifferentiableLogic = DifferentiableLogic.Vehicle,
    quantified_variable_optimisers: AnyOptimisers = {},
) -> Any:
    """
    Load a loss function from a property in a Vehicle specification.

    :param path: The path to the Vehicle specification file.
    :param property_name: The name of the Vehicle property to load.
    :param quantified_variable_domains: A mapping from Vehicle functions to the domains of quantified variables.
    :param target: The differentiable logic to use for interpreting the Vehicle property as a loss function, defaults to the Vehicle logic.
    :param samplers: A map from quantified variable names to samplers for their values. See `Sampler` for more details.
    :return: A function that takes the required external resources in the specification as keyword arguments and returns the loss corresponding to the property.
    """
    translation = PythonTranslation(
        builtins=PythonBuiltins(
            quantified_variable_domains=quantified_variable_domains,
            quantified_variable_optimisers=quantified_variable_optimisers,
        )
    )
    declarations = load(
        path,
        declarations=(property_name,),
        target=target,
        translation=translation,
    )
    if property_name in declarations:
        return declarations[property_name]
    else:
        raise VehiclePropertyNotFound(property_name)<|MERGE_RESOLUTION|>--- conflicted
+++ resolved
@@ -19,12 +19,8 @@
     Union,
 )
 
-<<<<<<< HEAD
 import numpy as np
-from typing_extensions import Self, final, override
-=======
 from typing_extensions import Self, TypeVar, final, override
->>>>>>> 8ddc2e28
 
 from .. import ast as vcl
 from ..ast import (
@@ -125,18 +121,7 @@
 
 @final
 @dataclass(frozen=True)
-<<<<<<< HEAD
-class PythonBuiltins(
-    ABCBoolAsBoolBuiltins[
-        int,
-        int,
-        float,
-        str,
-        np.ndarray,
-    ]
-):
-=======
-class PythonBuiltins(ABCBuiltins[int, int, float]):
+class PythonBuiltins(ABCBuiltins[int, int, float, str]):
     @override
     def AtVector(self, vector: SupportsVector[_T], index: int) -> _T:
         assert isinstance(vector, SupportsVector), f"Expected vector, found {vector}"
@@ -155,7 +140,6 @@
         assert isinstance(vector, SupportsVector), f"Expected vector, found {vector}"
         return reduce(lambda x, y: function(y, x), vector, initial)
 
->>>>>>> 8ddc2e28
     @override
     def Int(self, value: SupportsInt) -> int:
         return value.__int__()
@@ -176,13 +160,6 @@
     def Rat(self, value: SupportsFloat) -> float:
         return value.__float__()
 
-    @override
-<<<<<<< HEAD
-    def create_quantified_variable(self, name: str, shape: Sequence[int]) -> str:
-        # Don't need to create any special variable object so just return
-        # the variable name.
-        return name
-=======
     def Vector(self, *values: _T) -> Tuple[_T, ...]:
         return values
 
@@ -197,7 +174,12 @@
         assert isinstance(vector1, SupportsVector), f"Expected vector, found {vector1}"
         assert isinstance(vector2, SupportsVector), f"Expected vector, found {vector2}"
         return tuple(map(function, vector1, vector2))
->>>>>>> 8ddc2e28
+
+    @override
+    def create_quantified_variable(self, name: str, shape: Sequence[int]) -> str:
+        # Don't need to create any special variable object so just return
+        # the variable name.
+        return name
 
 
 ################################################################################
